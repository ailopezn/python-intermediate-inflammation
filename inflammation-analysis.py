#!/usr/bin/env python3
"""Software for managing and analysing patients' inflammation data in our imaginary hospital."""

import argparse
import os

from inflammation import models, views
from inflammation.compute_data import analyse_data,CSVDataSource,JSONDataSource


def main(args):
    """The MVC Controller of the patient inflammation data system.

    The Controller is responsible for:
    - selecting the necessary models and views for the current task
    - passing data between models and views
    """
    infiles = args.infiles
    if not isinstance(infiles, list):
<<<<<<< HEAD
        InFiles = [args.infiles]

=======
        infiles = [args.infiles]


    if args.full_data_analysis:
        # analyse_data(os.path.dirname(infiles[0]))
        _, extension = os.path.splitext(infiles[0])
        if extension == '.json':
          data_source = JSONDataSource(os.path.dirname(infiles[0]))
        elif extension == '.csv':
          data_source = CSVDataSource(os.path.dirname(infiles[0]))
        else:
          raise ValueError(f'Unsupported data file format: {extension}')
        data_result = analyse_data(data_source)

        graph_data = {
            'standard deviation by day': data_result,
        }
        views.visualize(graph_data)
        return


>>>>>>> ff566164
    for filename in infiles:
        inflammation_data = models.load_csv(filename)

        view_data = {
            'average': models.daily_mean(inflammation_data),
            'max': models.daily_max(inflammation_data),
            'min': models.daily_min(inflammation_data)
        }

        views.visualize(view_data)


if __name__ == "__main__":
    parser = argparse.ArgumentParser(
        description='A basic patient inflammation data management system')

    parser.add_argument(
        'infiles',
        nargs='+',
        help='Input CSV(s) containing inflammation series for each patient')

    parser.add_argument(
        '--full-data-analysis',
        action='store_true',
        dest='full_data_analysis')

    args = parser.parse_args()

    main(args)<|MERGE_RESOLUTION|>--- conflicted
+++ resolved
@@ -17,12 +17,7 @@
     """
     infiles = args.infiles
     if not isinstance(infiles, list):
-<<<<<<< HEAD
-        InFiles = [args.infiles]
-
-=======
         infiles = [args.infiles]
-
 
     if args.full_data_analysis:
         # analyse_data(os.path.dirname(infiles[0]))
@@ -41,8 +36,6 @@
         views.visualize(graph_data)
         return
 
-
->>>>>>> ff566164
     for filename in infiles:
         inflammation_data = models.load_csv(filename)
 
