#!/usr/bin/env python3
"""Software for managing and analysing patients' inflammation data in our imaginary hospital."""

import argparse
import os

from inflammation import models, views
from inflammation.compute_data import analyse_data,CSVDataSource,JSONDataSource


def main(args):
    """The MVC Controller of the patient inflammation data system.

    The Controller is responsible for:
    - selecting the necessary models and views for the current task
    - passing data between models and views
    """
    infiles = args.infiles
    if not isinstance(infiles, list):
        infiles = [args.infiles]

    if args.full_data_analysis:
        # analyse_data(os.path.dirname(infiles[0]))
        _, extension = os.path.splitext(infiles[0])
        if extension == '.json':
          data_source = JSONDataSource(os.path.dirname(infiles[0]))
        elif extension == '.csv':
          data_source = CSVDataSource(os.path.dirname(infiles[0]))
        else:
          raise ValueError(f'Unsupported data file format: {extension}')
        data_result = analyse_data(data_source)

        graph_data = {
            'standard deviation by day': data_result,
        }
        views.visualize(graph_data)
        return

    for filename in infiles:
        inflammation_data = models.load_csv(filename)

<<<<<<< HEAD
        view_data = {'average': models.daily_mean(inflammation_data), 'max': models.daily_max(inflammation_data), 'min': models.daily_min(inflammation_data), **(models.s_dev(inflammation_data))}
=======
        view_data = {
            'average': models.daily_mean(inflammation_data),
            'max': models.daily_max(inflammation_data),
            'min': models.daily_min(inflammation_data)
        }
>>>>>>> a7ce7ec2

        views.visualize(view_data)


if __name__ == "__main__":
    parser = argparse.ArgumentParser(
        description='A basic patient inflammation data management system')

    parser.add_argument(
        'infiles',
        nargs='+',
        help='Input CSV(s) containing inflammation series for each patient')

    parser.add_argument(
        '--full-data-analysis',
        action='store_true',
        dest='full_data_analysis')

    args = parser.parse_args()

    main(args)<|MERGE_RESOLUTION|>--- conflicted
+++ resolved
@@ -39,15 +39,11 @@
     for filename in infiles:
         inflammation_data = models.load_csv(filename)
 
-<<<<<<< HEAD
-        view_data = {'average': models.daily_mean(inflammation_data), 'max': models.daily_max(inflammation_data), 'min': models.daily_min(inflammation_data), **(models.s_dev(inflammation_data))}
-=======
         view_data = {
             'average': models.daily_mean(inflammation_data),
             'max': models.daily_max(inflammation_data),
             'min': models.daily_min(inflammation_data)
         }
->>>>>>> a7ce7ec2
 
         views.visualize(view_data)
 
