"""Tests for statistics functions within the Model layer."""

import os
import numpy as np
import numpy.testing as npt
import pytest
<<<<<<< HEAD
=======
from unittest.mock import Mock
import math
>>>>>>> a7ce7ec2


def test_daily_mean_zeros():
    """Test that mean function works for an array of zeros."""
    from inflammation.models import daily_mean

    test_input = np.array([[0, 0],
                           [0, 0],
                           [0, 0]])
    test_result = np.array([0, 0])

    # Need to use Numpy testing functions to compare arrays
    npt.assert_array_equal(daily_mean(test_input), test_result)


def test_daily_mean_integers():
    """Test that mean function works for an array of positive integers."""
    from inflammation.models import daily_mean

    test_input = np.array([[1, 2],
                           [3, 4],
                           [5, 6]])
    test_result = np.array([3, 4])

    # Need to use Numpy testing functions to compare arrays
    npt.assert_array_equal(daily_mean(test_input), test_result)


<<<<<<< HEAD
@pytest.mark.parametrize('data, expected_standard_deviation', [
    ([0, 0, 0], 0.0),
    ([1.0, 1.0, 1.0], 0),
    ([0.0, 2.0], 1.0)
])
def test_daily_standard_deviation(data, expected_standard_deviation):
    from inflammation.models import s_dev
    result_data = s_dev(data)['standard deviation']
    npt.assert_approx_equal(result_data, expected_standard_deviation)
=======
def test_daily_max():
    """Test that max function works for an array of positive integers."""
    from inflammation.models import daily_max

    test_input = np.array([[4, 2, 5],
                           [1, 6, 2],
                           [4, 1, 9]])
    test_result = np.array([4, 6, 9])

    npt.assert_array_equal(daily_max(test_input), test_result)


def test_daily_min():
    """Test that min function works for an array of positive and negative integers."""
    from inflammation.models import daily_min

    test_input = np.array([[ 4, -2, 5],
                           [ 1, -6, 2],
                           [-4, -1, 9]])
    test_result = np.array([-4, -6, 2])

    npt.assert_array_equal(daily_min(test_input), test_result)


def test_daily_min_string():
    """Test for TypeError when passing strings"""
    from inflammation.models import daily_min

    with pytest.raises(TypeError):
        error_expected = daily_min([['Hello', 'there'], ['General', 'Kenobi']])

@pytest.mark.parametrize(
    "test, expected",
    [
        ([ [0, 0], [0, 0], [0, 0] ], [0, 0]),
        ([ [1, 2], [3, 4], [5, 6] ], [3, 4]),
    ])
def test_daily_mean(test, expected):
    """Test mean function works for array of zeroes and positive integers."""
    from inflammation.models import daily_mean
    npt.assert_array_equal(daily_mean(np.array(test)), np.array(expected))

@pytest.mark.parametrize(
    "test, expected",
    [
        ([ [0, 0, 0], [0, 0, 0], [0, 0, 0] ], [0, 0, 0]),
        ([ [4, 2, 5], [1, 6, 2], [4, 1, 9] ], [4, 6, 9]),
        ([ [4, -2, 5], [1, -6, 2], [-4, -1, 9] ], [4, -1, 9]),
    ])
def test_daily_max(test, expected):
    """Test max function works for zeroes, positive integers, mix of positive/negative integers."""
    from inflammation.models import daily_max
    npt.assert_array_equal(daily_max(np.array(test)), np.array(expected))


@pytest.mark.parametrize(
    "test, expected",
    [
        ([ [0, 0, 0], [0, 0, 0], [0, 0, 0] ], [0, 0, 0]),
        ([ [4, 2, 5], [1, 6, 2], [4, 1, 9] ], [1, 1, 2]),
        ([ [4, -2, 5], [1, -6, 2], [-4, -1, 9] ], [-4, -6, 2]),
    ])
def test_daily_min(test, expected):
    """Test min function works for zeroes, positive integers, mix of positive/negative integers."""
    from inflammation.models import daily_min
    npt.assert_array_equal(daily_min(np.array(test)), np.array(expected))


@pytest.mark.parametrize(
    "test, expected",
    [
        (
            [[0, 0, 0], [0, 0, 0], [0, 0, 0]],
            [[0, 0, 0], [0, 0, 0], [0, 0, 0]],
        ),
        (
            [[1, 1, 1], [1, 1, 1], [1, 1, 1]],
            [[1, 1, 1], [1, 1, 1], [1, 1, 1]],
        ),
        (
            [[float('nan'), 1, 1], [1, 1, 1], [1, 1, 1]],
            [[0, 1, 1], [1, 1, 1], [1, 1, 1]],
        ),
        (
            [[1, 2, 3], [4, 5, float('nan')], [7, 8, 9]],
            [[0.33, 0.67, 1], [0.8, 1, 0], [0.78, 0.89, 1]],
        ),
        (
            [[-1, 2, 3], [4, 5, 6], [7, 8, 9]],
            [[0, 0.67, 1], [0.67, 0.83, 1], [0.78, 0.89, 1]],
        ),
        (
            [[1, 2, 3], [4, 5, 6], [7, 8, 9]],
            [[0.33, 0.67, 1], [0.67, 0.83, 1], [0.78, 0.89, 1]],
        ),
        (
                [[-1, 2, 3], [4, 5, 6], [7, 8, 9]],
                [[0, 0.67, 1], [0.67, 0.83, 1], [0.78, 0.89, 1]],
                ValueError,
        ),
        (
                [[1, 2, 3], [4, 5, 6], [7, 8, 9]],
                [[0.33, 0.67, 1], [0.67, 0.83, 1], [0.78, 0.89, 1]],
                None,
        ),
    ])
def test_patient_normalise(test, expected, expect_raises):
    """Test normalisation works for arrays of one and positive integers."""
    from inflammation.models import patient_normalise

    if expect_raises is not None:
        with pytest.raises(expect_raises):
            result = patient_normalise(np.array(test))
            npt.assert_allclose(result, np.array(expected), rtol=1e-2, atol=1e-2)
    else:
        result = patient_normalise(np.array(test))
        npt.assert_allclose(result, np.array(expected), rtol=1e-2, atol=1e-2)


def test_compute_data_mock_source():
    from inflammation.compute_data import analyse_data
    data_source = Mock()
    data_source.load_inflammation_data.return_value = [[[0, 2, 0]],
                                                     [[0, 1, 0]]]
    result = analyse_data(data_source)
    npt.assert_array_almost_equal(result, [0, math.sqrt(0.25) ,0])
>>>>>>> a7ce7ec2
<|MERGE_RESOLUTION|>--- conflicted
+++ resolved
@@ -4,11 +4,9 @@
 import numpy as np
 import numpy.testing as npt
 import pytest
-<<<<<<< HEAD
-=======
 from unittest.mock import Mock
 import math
->>>>>>> a7ce7ec2
+
 
 
 def test_daily_mean_zeros():
@@ -37,7 +35,6 @@
     npt.assert_array_equal(daily_mean(test_input), test_result)
 
 
-<<<<<<< HEAD
 @pytest.mark.parametrize('data, expected_standard_deviation', [
     ([0, 0, 0], 0.0),
     ([1.0, 1.0, 1.0], 0),
@@ -47,7 +44,8 @@
     from inflammation.models import s_dev
     result_data = s_dev(data)['standard deviation']
     npt.assert_approx_equal(result_data, expected_standard_deviation)
-=======
+
+    
 def test_daily_max():
     """Test that max function works for an array of positive integers."""
     from inflammation.models import daily_max
@@ -174,4 +172,3 @@
                                                      [[0, 1, 0]]]
     result = analyse_data(data_source)
     npt.assert_array_almost_equal(result, [0, math.sqrt(0.25) ,0])
->>>>>>> a7ce7ec2
