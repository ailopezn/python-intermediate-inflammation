--- conflicted
+++ resolved
@@ -48,8 +48,6 @@
     """
     return np.min(data, axis=0)
 
-
-<<<<<<< HEAD
 def standard_deviation(data):
     """Computes and returns an array with the standard deviation for data."""
     mean_of_data = np.mean(data, axis=0)
@@ -59,7 +57,7 @@
 
     s_dev2 = sum(devs) / len(data)
     return s_dev2
-=======
+
 def patient_normalise(data):
     """
     Normalise patient data from a 2D inflammation data array.
@@ -124,4 +122,3 @@
     # }
     # views.visualize(graph_data)
     return daily_standard_deviation
->>>>>>> a7ce7ec2
