"""Module containing models representing patients and their data.

The Model layer is responsible for the 'business logic' part of the software.

Patients' data is held in an inflammation table (2D array) where each row contains 
inflammation data for a single patient taken over a number of days 
and each column represents a single day across all patients.
"""

import numpy as np
import json


def load_csv(filename):
    """Load a Numpy array from a CSV

    :param filename: Filename of CSV to load
    """
    return np.loadtxt(fname=filename, delimiter=',')


def daily_mean(data):
    """Calculate the daily mean of a 2D inflammation data array.

    :param data: A 2D data array with inflammation data
    (each row contains measurements for a single patient across all days).
    :returns: An array of mean values of measurements for each day.
    """
    return np.mean(data, axis=0)


def daily_max(data):
    """Calculate the daily max of a 2D inflammation data array.

    :param data: A 2D data array with inflammation data
    (each row contains measurements for a single patient across all days).
    :returns: An array of max values of measurements for each day.
    """
    return np.max(data, axis=0)


def daily_min(data):
    """Calculate the daily min of a 2D inflammation data array.

    :param data: A 2D data array with inflammation data
    (each row contains measurements for a single patient across all days).
    :returns: An array of minimum values of measurements for each day.
    """
    return np.min(data, axis=0)


<<<<<<< HEAD
def patient_normalise(data):
    """
    Normalise patient data from a 2D inflammation data array.

    NaN values are ignored, and normalised to 0.

    Negative values are rounded to 0.
    """
    if np.any(data < 0):
        raise ValueError('Inflammation values should not be negative')
    max_data = np.nanmax(data, axis=1)
    with np.errstate(invalid='ignore', divide='ignore'):
        normalised = data / max_data[:, np.newaxis]
    normalised[np.isnan(normalised)] = 0
    normalised[normalised < 0] = 0
    return normalised
=======
def load_json(filename):
    """Load a numpy array from a JSON document.

    Expected format:
    [
        {
            observations: [0, 1]
        },
        {
            observations: [0, 2]
        }
    ]

    :param filename: Filename of CSV to load

    """
    with open(filename, 'r', encoding='utf-8') as file:
        data_as_json = json.load(file)
        return [np.array(entry['observations']) for entry in data_as_json]

def compute_standard_deviation_by_day(data):
    """Calculates the standard deviation by day between datasets.
    """
    means_by_day = map(daily_mean, data)
    means_by_day_matrix = np.stack(list(means_by_day))

    daily_standard_deviation = np.std(means_by_day_matrix, axis=0)
    return daily_standard_deviation


def analyse_data(data_source):
    """Calculates the standard deviation by day between datasets.
    Gets all the inflammation data from CSV files within a directory, works out the mean
    inflammation value for each day across all datasets, then visualises the
    standard deviation of these means on a graph."""
    # data_file_paths = glob.glob(os.path.join(data_dir, 'inflammation*.csv'))
    # if len(data_file_paths) == 0:
    #     raise ValueError(f"No inflammation csv's found in path {data_dir}")
    # data = map(models.load_csv, data_file_paths)
    data = data_source.load_inflamation_data()
    daily_standard_deviation = compute_standard_deviation_by_day(data)

    # graph_data = {
    #     'standard deviation by day': daily_standard_deviation,
    # }
    # views.visualize(graph_data)
    return daily_standard_deviation
>>>>>>> ff566164
<|MERGE_RESOLUTION|>--- conflicted
+++ resolved
@@ -49,7 +49,6 @@
     return np.min(data, axis=0)
 
 
-<<<<<<< HEAD
 def patient_normalise(data):
     """
     Normalise patient data from a 2D inflammation data array.
@@ -66,7 +65,7 @@
     normalised[np.isnan(normalised)] = 0
     normalised[normalised < 0] = 0
     return normalised
-=======
+
 def load_json(filename):
     """Load a numpy array from a JSON document.
 
@@ -113,5 +112,4 @@
     #     'standard deviation by day': daily_standard_deviation,
     # }
     # views.visualize(graph_data)
-    return daily_standard_deviation
->>>>>>> ff566164
+    return daily_standard_deviation